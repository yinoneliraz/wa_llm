--- conflicted
+++ resolved
@@ -6,8 +6,8 @@
 from tenacity import retry, wait_random_exponential, stop_after_attempt, after_log
 
 from models import Message, KBTopic
+from utils.voyage_embed_text import voyage_embed_text
 from models.jid import parse_jid
-from utils.voyage_embed_text import voyage_embed_text
 from .base_handler import BaseHandler
 
 # Creating an object
@@ -50,10 +50,11 @@
         for result in retrieved_topics:
             similar_topics.append(f"{result.subject} \n {result.summary}")
 
-<<<<<<< HEAD
-        generation_response = await self.generation_agent(message.text, similar_topics)
+        sender_number = parse_jid(message.sender_jid).user
+        generation_response = await self.generation_agent(message.text, similar_topics, message.sender_jid)
         logger.info(
             "RAG Query Results:\n"
+            f"Sender: {sender_number}\n"
             f"Question: {message.text}\n"
             f"Rephrased Question: {rephrased_response.data}\n"
             f"Chat JID: {message.chat_jid}\n"
@@ -71,12 +72,8 @@
         stop=stop_after_attempt(6),
         after=after_log(logger, logging.ERROR),
     )
-    async def generation_agent(self, query: str, topics: list[str]) -> RunResult[str]:
+    async def generation_agent(self, query: str, topics: list[str], sender: str) -> RunResult[str]:
         agent = Agent(
-=======
-        sender_number = parse_jid(message.sender_jid).user
-        generation_agent = Agent(
->>>>>>> 6fccd35c
             model="anthropic:claude-3-5-sonnet-latest",
             system_prompt="""Based on the topics attached, write a response to the query.
             - Write a casual direct response to the query. no need to repeat the query.
@@ -88,17 +85,13 @@
         )
 
         prompt_template = f"""
-        # Sender:
-        {f'@{sender_number}'}
-        
         # Query:
-        {query}
+        {f'@{sender}'}: {query}
         
         # Related Topics:
         {"\n---\n".join(topics) if len(topics) > 0 else "No related topics found."}
         """
 
-<<<<<<< HEAD
         return await agent.run(prompt_template)
 
     @retry(
@@ -114,20 +107,6 @@
             - Ensure only to include the query itself. The message that includes a lot of information - focus on what the user asks you.
             - Your name is @{my_jid}
             - ONLY answer with the new phrased query, no other text!""",
-=======
-        generation_response = await generation_agent.run(prompt_template)
-        logger.info(
-            "RAG Query Results:\n"
-            f"Sender: {sender_number}\n"
-            f"Question: {message.text}\n"
-            f"Rephrased Question: {rephrased_response.data}\n"
-            f"Chat JID: {message.chat_jid}\n"
-            f"Retrieved Topics: {len(similar_topics)}\n"
-            "Topics:\n"
-            + "\n".join(f"- {topic[:100]}..." for topic in similar_topics)
-            + "\n"
-            f"Generated Response: {generation_response.data}"
->>>>>>> 6fccd35c
         )
 
         # We obviously need to translate the question and turn the question vebality to a title / summary text to make it closer to the questions in the rag
